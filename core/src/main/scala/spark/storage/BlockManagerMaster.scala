package spark.storage

import java.io._
import java.util.{HashMap => JHashMap}

import scala.collection.JavaConverters._
import scala.collection.mutable.{ArrayBuffer, HashMap, HashSet}
import scala.util.Random

import akka.actor.{Actor, ActorRef, ActorSystem, Props}
import akka.dispatch.Await
import akka.pattern.ask
import akka.util.{Duration, Timeout}
import akka.util.duration._

import spark.{Logging, SparkException, Utils}

private[spark] class BlockManagerMaster(
    val actorSystem: ActorSystem,
    isDriver: Boolean,
    isLocal: Boolean,
    driverIp: String,
    driverPort: Int)
  extends Logging {

  val AKKA_RETRY_ATTEMPTS: Int = System.getProperty("spark.akka.num.retries", "3").toInt
  val AKKA_RETRY_INTERVAL_MS: Int = System.getProperty("spark.akka.retry.wait", "3000").toInt

  val DRIVER_AKKA_ACTOR_NAME = "BlockMasterManager"
  val SLAVE_AKKA_ACTOR_NAME = "BlockSlaveManager"
  val DEFAULT_MANAGER_IP: String = Utils.localHostName()

  val timeout = 10.seconds
  var driverActor: ActorRef = {
    if (isDriver) {
      val driverActor = actorSystem.actorOf(Props(new BlockManagerMasterActor(isLocal)),
        name = DRIVER_AKKA_ACTOR_NAME)
      logInfo("Registered BlockManagerMaster Actor")
      driverActor
    } else {
      val url = "akka://spark@%s:%s/user/%s".format(driverIp, driverPort, DRIVER_AKKA_ACTOR_NAME)
      logInfo("Connecting to BlockManagerMaster: " + url)
      actorSystem.actorFor(url)
    }
  }

  /** Remove a dead executor from the driver actor. This is only called on the driver side. */
  def removeExecutor(execId: String) {
    tell(RemoveExecutor(execId))
    logInfo("Removed " + execId + " successfully in removeExecutor")
  }

  /**
   * Send the driver actor a heart beat from the slave. Returns true if everything works out,
   * false if the driver does not know about the given block manager, which means the block
   * manager should re-register.
   */
  def sendHeartBeat(blockManagerId: BlockManagerId): Boolean = {
    askDriverWithReply[Boolean](HeartBeat(blockManagerId))
  }

  /** Register the BlockManager's id with the driver. */
  def registerBlockManager(
    blockManagerId: BlockManagerId, maxMemSize: Long, slaveActor: ActorRef) {
    logInfo("Trying to register BlockManager")
    tell(RegisterBlockManager(blockManagerId, maxMemSize, slaveActor))
    logInfo("Registered BlockManager")
  }

  def updateBlockInfo(
      blockManagerId: BlockManagerId,
      blockId: String,
      storageLevel: StorageLevel,
      memSize: Long,
      diskSize: Long): Boolean = {
    val res = askDriverWithReply[Boolean](
      UpdateBlockInfo(blockManagerId, blockId, storageLevel, memSize, diskSize))
    logInfo("Updated info of block " + blockId)
    res
  }

  /** Get locations of the blockId from the driver */
  def getLocations(blockId: String): Seq[BlockManagerId] = {
    askDriverWithReply[Seq[BlockManagerId]](GetLocations(blockId))
  }

  /** Get locations of multiple blockIds from the driver */
  def getLocations(blockIds: Array[String]): Seq[Seq[BlockManagerId]] = {
    askDriverWithReply[Seq[Seq[BlockManagerId]]](GetLocationsMultipleBlockIds(blockIds))
  }

  /** Get ids of other nodes in the cluster from the driver */
  def getPeers(blockManagerId: BlockManagerId, numPeers: Int): Seq[BlockManagerId] = {
    val result = askDriverWithReply[Seq[BlockManagerId]](GetPeers(blockManagerId, numPeers))
    if (result.length != numPeers) {
      throw new SparkException(
        "Error getting peers, only got " + result.size + " instead of " + numPeers)
    }
    result
  }

  /**
   * Remove a block from the slaves that have it. This can only be used to remove
   * blocks that the driver knows about.
   */
  def removeBlock(blockId: String) {
    askDriverWithReply(RemoveBlock(blockId))
  }

  /**
   * Return the memory status for each block manager, in the form of a map from
   * the block manager's id to two long values. The first value is the maximum
   * amount of memory allocated for the block manager, while the second is the
   * amount of remaining memory.
   */
  def getMemoryStatus: Map[BlockManagerId, (Long, Long)] = {
    askDriverWithReply[Map[BlockManagerId, (Long, Long)]](GetMemoryStatus)
  }

<<<<<<< HEAD
  def getStorageStatus: Array[StorageStatus] = {
    askMasterWithRetry[ArrayBuffer[StorageStatus]](GetStorageStatus).toArray
  }

  /** Stop the master actor, called only on the Spark master node */
=======
  /** Stop the driver actor, called only on the Spark driver node */
>>>>>>> 55327a28
  def stop() {
    if (driverActor != null) {
      tell(StopBlockManagerMaster)
      driverActor = null
      logInfo("BlockManagerMaster stopped")
    }
  }

  /** Send a one-way message to the master actor, to which we expect it to reply with true. */
  private def tell(message: Any) {
    if (!askDriverWithReply[Boolean](message)) {
      throw new SparkException("BlockManagerMasterActor returned false, expected true.")
    }
  }

  /**
   * Send a message to the driver actor and get its result within a default timeout, or
   * throw a SparkException if this fails.
   */
  private def askDriverWithReply[T](message: Any): T = {
    // TODO: Consider removing multiple attempts
    if (driverActor == null) {
      throw new SparkException("Error sending message to BlockManager as driverActor is null " +
        "[message = " + message + "]")
    }
    var attempts = 0
    var lastException: Exception = null
    while (attempts < AKKA_RETRY_ATTEMPTS) {
      attempts += 1
      try {
        val future = driverActor.ask(message)(timeout)
        val result = Await.result(future, timeout)
        if (result == null) {
          throw new Exception("BlockManagerMaster returned null")
        }
        return result.asInstanceOf[T]
      } catch {
        case ie: InterruptedException => throw ie
        case e: Exception =>
          lastException = e
          logWarning("Error sending message to BlockManagerMaster in " + attempts + " attempts", e)
      }
      Thread.sleep(AKKA_RETRY_INTERVAL_MS)
    }

    throw new SparkException(
      "Error sending message to BlockManagerMaster [message = " + message + "]", lastException)
  }

}<|MERGE_RESOLUTION|>--- conflicted
+++ resolved
@@ -117,15 +117,11 @@
     askDriverWithReply[Map[BlockManagerId, (Long, Long)]](GetMemoryStatus)
   }
 
-<<<<<<< HEAD
   def getStorageStatus: Array[StorageStatus] = {
     askMasterWithRetry[ArrayBuffer[StorageStatus]](GetStorageStatus).toArray
   }
 
-  /** Stop the master actor, called only on the Spark master node */
-=======
   /** Stop the driver actor, called only on the Spark driver node */
->>>>>>> 55327a28
   def stop() {
     if (driverActor != null) {
       tell(StopBlockManagerMaster)
